{
  "defaultAddress": "0x7cbB62EaA69F79e6873cD1ecB2392971036cFAa4",
  "released": true,
  "contractName": "CreateCall",
  "version": "1.3.0",
  "networkAddresses": {
    "1": "0x7cbB62EaA69F79e6873cD1ecB2392971036cFAa4",
    "4": "0x7cbB62EaA69F79e6873cD1ecB2392971036cFAa4",
    "10": "0xB19D6FFc2182150F8Eb585b79D4ABcd7C5640A9d",
<<<<<<< HEAD
    "11": "0x7cbB62EaA69F79e6873cD1ecB2392971036cFAa4",
    "12": "0x7cbB62EaA69F79e6873cD1ecB2392971036cFAa4",
=======
    "28": "0xB19D6FFc2182150F8Eb585b79D4ABcd7C5640A9d",
>>>>>>> 6a651b45
    "42": "0x7cbB62EaA69F79e6873cD1ecB2392971036cFAa4",
    "5": "0x7cbB62EaA69F79e6873cD1ecB2392971036cFAa4",
    "56": "0x7cbB62EaA69F79e6873cD1ecB2392971036cFAa4",
    "69": "0xB19D6FFc2182150F8Eb585b79D4ABcd7C5640A9d",
    "100": "0x7cbB62EaA69F79e6873cD1ecB2392971036cFAa4",
    "122": "0x7cbB62EaA69F79e6873cD1ecB2392971036cFAa4",
    "123": "0x7cbB62EaA69F79e6873cD1ecB2392971036cFAa4",
    "137": "0x7cbB62EaA69F79e6873cD1ecB2392971036cFAa4",
    "246": "0x7cbB62EaA69F79e6873cD1ecB2392971036cFAa4",
    "288": "0xB19D6FFc2182150F8Eb585b79D4ABcd7C5640A9d",
    "1285": "0x7cbB62EaA69F79e6873cD1ecB2392971036cFAa4",
    "1287": "0x7cbB62EaA69F79e6873cD1ecB2392971036cFAa4",
    "4002": "0x7cbB62EaA69F79e6873cD1ecB2392971036cFAa4",
    "42161": "0x7cbB62EaA69F79e6873cD1ecB2392971036cFAa4",
    "42220": "0xB19D6FFc2182150F8Eb585b79D4ABcd7C5640A9d",
    "43114": "0xB19D6FFc2182150F8Eb585b79D4ABcd7C5640A9d",
    "73799": "0x7cbB62EaA69F79e6873cD1ecB2392971036cFAa4",
    "333999": "0x7cbB62EaA69F79e6873cD1ecB2392971036cFAa4"
  },
  "abi": [
    {
      "anonymous": false,
      "inputs": [
        {
          "indexed": false,
          "internalType": "address",
          "name": "newContract",
          "type": "address"
        }
      ],
      "name": "ContractCreation",
      "type": "event"
    },
    {
      "inputs": [
        {
          "internalType": "uint256",
          "name": "value",
          "type": "uint256"
        },
        {
          "internalType": "bytes",
          "name": "deploymentData",
          "type": "bytes"
        }
      ],
      "name": "performCreate",
      "outputs": [
        {
          "internalType": "address",
          "name": "newContract",
          "type": "address"
        }
      ],
      "stateMutability": "nonpayable",
      "type": "function"
    },
    {
      "inputs": [
        {
          "internalType": "uint256",
          "name": "value",
          "type": "uint256"
        },
        {
          "internalType": "bytes",
          "name": "deploymentData",
          "type": "bytes"
        },
        {
          "internalType": "bytes32",
          "name": "salt",
          "type": "bytes32"
        }
      ],
      "name": "performCreate2",
      "outputs": [
        {
          "internalType": "address",
          "name": "newContract",
          "type": "address"
        }
      ],
      "stateMutability": "nonpayable",
      "type": "function"
    }
  ]
}<|MERGE_RESOLUTION|>--- conflicted
+++ resolved
@@ -7,12 +7,9 @@
     "1": "0x7cbB62EaA69F79e6873cD1ecB2392971036cFAa4",
     "4": "0x7cbB62EaA69F79e6873cD1ecB2392971036cFAa4",
     "10": "0xB19D6FFc2182150F8Eb585b79D4ABcd7C5640A9d",
-<<<<<<< HEAD
     "11": "0x7cbB62EaA69F79e6873cD1ecB2392971036cFAa4",
     "12": "0x7cbB62EaA69F79e6873cD1ecB2392971036cFAa4",
-=======
     "28": "0xB19D6FFc2182150F8Eb585b79D4ABcd7C5640A9d",
->>>>>>> 6a651b45
     "42": "0x7cbB62EaA69F79e6873cD1ecB2392971036cFAa4",
     "5": "0x7cbB62EaA69F79e6873cD1ecB2392971036cFAa4",
     "56": "0x7cbB62EaA69F79e6873cD1ecB2392971036cFAa4",
